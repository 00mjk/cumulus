--- conflicted
+++ resolved
@@ -154,17 +154,13 @@
 	RBackend: Backend<PBlock>,
 	BI: BlockImport<B> + Send + Sync,
 	PF: Environment<B> + Send + Sync,
-<<<<<<< HEAD
-	PF::Proposer: Proposer<B, Transaction = BI::Transaction>,
-	CIDP: CreateInherentDataProviders<B, (PHash, PersistedValidationData)> + Send + Sync,
-=======
 	PF::Proposer: Proposer<
 		B,
 		Transaction = BI::Transaction,
 		ProofRecording = EnableProofRecording,
 		Proof = <EnableProofRecording as ProofRecording>::Proof,
 	>,
->>>>>>> f5117570
+	CIDP: CreateInherentDataProviders<B, (PHash, PersistedValidationData)> + Send + Sync,
 {
 	async fn produce_candidate(
 		&mut self,
