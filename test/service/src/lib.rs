--- conflicted
+++ resolved
@@ -579,7 +579,6 @@
 	pub fn wait_for_blocks(&self, count: usize) -> impl Future<Output = ()> {
 		self.client.wait_for_blocks(count)
 	}
-<<<<<<< HEAD
 
 	/// Send an extrinsic to this node.
 	pub async fn send_extrinsic(
@@ -645,7 +644,7 @@
 		caller.public().into(),
 		runtime::Signature::Sr25519(signature.clone()),
 		extra.clone(),
-=======
+	)
 }
 
 /// Run a relay-chain validator node.
@@ -664,6 +663,5 @@
 		storage_update_func,
 		boot_nodes,
 		Some(cumulus_test_relay_validation_worker_provider::VALIDATION_WORKER.into()),
->>>>>>> 5fe32eb0
 	)
 }