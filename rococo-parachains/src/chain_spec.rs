// Copyright 2019-2021 Parity Technologies (UK) Ltd.
// This file is part of Cumulus.

// Cumulus is free software: you can redistribute it and/or modify
// it under the terms of the GNU General Public License as published by
// the Free Software Foundation, either version 3 of the License, or
// (at your option) any later version.

// Cumulus is distributed in the hope that it will be useful,
// but WITHOUT ANY WARRANTY; without even the implied warranty of
// MERCHANTABILITY or FITNESS FOR A PARTICULAR PURPOSE.  See the
// GNU General Public License for more details.

// You should have received a copy of the GNU General Public License
// along with Cumulus.  If not, see <http://www.gnu.org/licenses/>.

use cumulus_primitives_core::ParaId;
use hex_literal::hex;
use parachain_runtime::AuraId;
use rococo_parachain_primitives::{AccountId, Signature};
use sc_chain_spec::{ChainSpecExtension, ChainSpecGroup};
use sc_service::ChainType;
use serde::{Deserialize, Serialize};
use sp_core::{sr25519, Pair, Public};
use sp_runtime::traits::{IdentifyAccount, Verify};

/// Specialized `ChainSpec` for the normal parachain runtime.
pub type ChainSpec = sc_service::GenericChainSpec<parachain_runtime::GenesisConfig, Extensions>;

/// Helper function to generate a crypto pair from seed
pub fn get_from_seed<TPublic: Public>(seed: &str) -> <TPublic::Pair as Pair>::Public {
	TPublic::Pair::from_string(&format!("//{}", seed), None)
		.expect("static values are valid; qed")
		.public()
}

/// The extensions for the [`ChainSpec`].
#[derive(Debug, Clone, PartialEq, Serialize, Deserialize, ChainSpecGroup, ChainSpecExtension)]
#[serde(deny_unknown_fields)]
pub struct Extensions {
	/// The relay chain of the Parachain.
	pub relay_chain: String,
	/// The id of the Parachain.
	pub para_id: u32,
}

impl Extensions {
	/// Try to get the extension from the given `ChainSpec`.
	pub fn try_get(chain_spec: &dyn sc_service::ChainSpec) -> Option<&Self> {
		sc_chain_spec::get_extension(chain_spec.extensions())
	}
}

type AccountPublic = <Signature as Verify>::Signer;

/// Helper function to generate an account ID from seed
pub fn get_account_id_from_seed<TPublic: Public>(seed: &str) -> AccountId
where
	AccountPublic: From<<TPublic::Pair as Pair>::Public>,
{
	AccountPublic::from(get_from_seed::<TPublic>(seed)).into_account()
}

pub fn get_chain_spec(id: ParaId) -> ChainSpec {
	ChainSpec::from_genesis(
		"Local Testnet",
		"local_testnet",
		ChainType::Local,
		move || {
			testnet_genesis(
				get_account_id_from_seed::<sr25519::Public>("Alice"),
				vec![
					get_from_seed::<AuraId>("Alice"),
					get_from_seed::<AuraId>("Bob"),
				],
				vec![
					get_account_id_from_seed::<sr25519::Public>("Alice"),
					get_account_id_from_seed::<sr25519::Public>("Bob"),
					get_account_id_from_seed::<sr25519::Public>("Charlie"),
					get_account_id_from_seed::<sr25519::Public>("Dave"),
					get_account_id_from_seed::<sr25519::Public>("Eve"),
					get_account_id_from_seed::<sr25519::Public>("Ferdie"),
					get_account_id_from_seed::<sr25519::Public>("Alice//stash"),
					get_account_id_from_seed::<sr25519::Public>("Bob//stash"),
					get_account_id_from_seed::<sr25519::Public>("Charlie//stash"),
					get_account_id_from_seed::<sr25519::Public>("Dave//stash"),
					get_account_id_from_seed::<sr25519::Public>("Eve//stash"),
					get_account_id_from_seed::<sr25519::Public>("Ferdie//stash"),
				],
				id,
			)
		},
		vec![],
		None,
		None,
		None,
		Extensions {
			relay_chain: "westend-dev".into(),
			para_id: id.into(),
		},
	)
}

pub fn staging_test_net(id: ParaId) -> ChainSpec {
	ChainSpec::from_genesis(
		"Staging Testnet",
		"staging_testnet",
		ChainType::Live,
		move || {
			testnet_genesis(
				hex!["9ed7705e3c7da027ba0583a22a3212042f7e715d3c168ba14f1424e2bc111d00"].into(),
				todo!(),
				vec![
					hex!["9ed7705e3c7da027ba0583a22a3212042f7e715d3c168ba14f1424e2bc111d00"].into(),
				],
				id,
			)
		},
		Vec::new(),
		None,
		None,
		None,
		Extensions {
			relay_chain: "westend-dev".into(),
			para_id: id.into(),
		},
	)
}

fn testnet_genesis(
	root_key: AccountId,
	initial_authorities: Vec<AuraId>,
	endowed_accounts: Vec<AccountId>,
	id: ParaId,
) -> parachain_runtime::GenesisConfig {
	parachain_runtime::GenesisConfig {
		frame_system: parachain_runtime::SystemConfig {
			code: parachain_runtime::WASM_BINARY
				.expect("WASM binary was not build, please build it!")
				.to_vec(),
			changes_trie_config: Default::default(),
		},
		pallet_balances: parachain_runtime::BalancesConfig {
			balances: endowed_accounts
				.iter()
				.cloned()
				.map(|k| (k, 1 << 60))
				.collect(),
<<<<<<< HEAD
		}),
		pallet_sudo: Some(parachain_runtime::SudoConfig { key: root_key }),
		parachain_info: Some(parachain_runtime::ParachainInfoConfig { parachain_id: id }),
		pallet_aura: Some(parachain_runtime::AuraConfig {
			authorities: initial_authorities,
		}),
		cumulus_pallet_aura: Some(Default::default()),
=======
		},
		pallet_sudo: parachain_runtime::SudoConfig { key: root_key },
		parachain_info: parachain_runtime::ParachainInfoConfig { parachain_id: id },
>>>>>>> cb5a244f
	}
}<|MERGE_RESOLUTION|>--- conflicted
+++ resolved
@@ -146,18 +146,12 @@
 				.cloned()
 				.map(|k| (k, 1 << 60))
 				.collect(),
-<<<<<<< HEAD
 		}),
-		pallet_sudo: Some(parachain_runtime::SudoConfig { key: root_key }),
-		parachain_info: Some(parachain_runtime::ParachainInfoConfig { parachain_id: id }),
-		pallet_aura: Some(parachain_runtime::AuraConfig {
-			authorities: initial_authorities,
-		}),
-		cumulus_pallet_aura: Some(Default::default()),
-=======
-		},
 		pallet_sudo: parachain_runtime::SudoConfig { key: root_key },
 		parachain_info: parachain_runtime::ParachainInfoConfig { parachain_id: id },
->>>>>>> cb5a244f
+		pallet_aura: parachain_runtime::AuraConfig {
+			authorities: initial_authorities,
+		},
+		cumulus_pallet_aura: Default::default(),
 	}
 }