[workspace]
members = [
<<<<<<< HEAD
	"client/consensus/aura",
=======
	"cli",
>>>>>>> 5cdbd7c4
	"client/consensus/common",
	"client/consensus/relay-chain",
	"client/network",
	"client/service",
	"pallets/aura",
	"pallets/parachain-system",
	"pallets/xcm-handler",
	"primitives/core",
	"primitives/parachain-inherent",
	"rococo-parachains/",
	"rococo-parachains/pallets/parachain-info",
	"rococo-parachains/primitives",
	"rococo-parachains/runtime",
	"test/runtime",
	"test/client",
	"test/service",
	"test/relay-sproof-builder",
]

[profile.release]
panic = "unwind"<|MERGE_RESOLUTION|>--- conflicted
+++ resolved
@@ -1,10 +1,7 @@
 [workspace]
 members = [
-<<<<<<< HEAD
+	"cli",
 	"client/consensus/aura",
-=======
-	"cli",
->>>>>>> 5cdbd7c4
 	"client/consensus/common",
 	"client/consensus/relay-chain",
 	"client/network",
